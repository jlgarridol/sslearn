--- conflicted
+++ resolved
@@ -155,10 +155,7 @@
 *.jpeg
 *.pdf
 csv/
-<<<<<<< HEAD
 *.tar.*
 *.tar
 *.zip
-=======
-images/
->>>>>>> 34d7b563
+images/