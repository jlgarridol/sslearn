--- conflicted
+++ resolved
@@ -1,9 +1,5 @@
 from sklearn.base import ClassifierMixin, BaseEstimator
-<<<<<<< HEAD
-from sklearn.naive_bayes import GaussianNB
-=======
 from sklearn.naive_bayes import ComplementNB
->>>>>>> 34d7b563
 from sklearn.tree import DecisionTreeClassifier
 from sklearn.ensemble import BaggingClassifier
 import numpy as np
@@ -15,26 +11,18 @@
 from abc import abstractmethod
 from sklearn.multiclass import LabelBinarizer
 from sklearn.feature_selection import mutual_info_classif
-<<<<<<< HEAD
-from ..utils import calculate_prior_probability, choice_with_proportion, safe_division
-=======
 from ..utils import (
     calculate_prior_probability,
     choice_with_proportion,
     confidence_interval,
     safe_division,
 )
->>>>>>> 34d7b563
 import sys
 from sklearn.neighbors import KNeighborsClassifier
 from sklearn.discriminant_analysis import softmax
 from sslearn.supervised import rotation as rot
 from sklearn.decomposition import PCA
 from sklearn.preprocessing import OneHotEncoder, LabelEncoder
-<<<<<<< HEAD
-from statsmodels.stats.proportion import proportion_confint
-=======
->>>>>>> 34d7b563
 import warnings
 from ..base import Ensemble, get_dataset
 from sslearn.utils import check_n_jobs
@@ -75,12 +63,6 @@
         self,
         base_estimator=[
             DecisionTreeClassifier(),
-<<<<<<< HEAD
-            GaussianNB(),
-            KNeighborsClassifier(n_neighbors=3),
-        ],
-        n_estimators=3,
-=======
             ComplementNB(),
             KNeighborsClassifier(n_neighbors=3),
         ],
@@ -88,7 +70,6 @@
         expand_only_misslabeled=True,
         confidence_mode="bernoulli",
         alpha=0.95,
->>>>>>> 34d7b563
     ):
         """
         Y. Zhou and S. Goldman, "Democratic co-learning,"
@@ -125,21 +106,6 @@
             )
         self.n_estimators = len(self.base_estimator)
         self.one_hot = OneHotEncoder()
-<<<<<<< HEAD
-
-    def __calculate_y(self, X, H):
-        for h in H:
-            yield h.predict(X)
-
-    def __ponderate_y(self, predictions, confidence):
-        y_complete = None
-        for c, p in zip(confidence, predictions):
-            y_ = self.one_hot.transform(p.reshape(-1, 1)) * c[-1]
-            if y_complete is None:
-                y_complete = y_
-            else:
-                y_complete += y_
-=======
         self.expand_only_misslabeled = expand_only_misslabeled
 
         self.confidence_mode = confidence_mode
@@ -153,7 +119,6 @@
             ],
             0,
         )
->>>>>>> 34d7b563
 
         y_zeros = np.zeros(y_complete.shape)
         y_zeros[np.arange(y_complete.shape[0]), y_complete.argmax(1)] = 1
@@ -171,13 +136,7 @@
         """
         w = []
         for H in self.h_:
-<<<<<<< HEAD
-            successes = len(H.predict(X) == y)
-            trials = len(X)
-            li, hi = proportion_confint(successes, trials)
-=======
             li, hi = confidence_interval(X, H, y, self.confidence_mode, self.alpha)
->>>>>>> 34d7b563
             w.append((li + hi) / 2)
         self.confidences_ = w
 
@@ -198,21 +157,13 @@
         self
             fitted classifier
         """
-<<<<<<< HEAD
-        if estimator_kwards is None:
-            estimator_kwards = [{} for _ in range(self.n_estimators)]
-=======
->>>>>>> 34d7b563
         X_label, y_label, X_unlabel = get_dataset(X, y)
 
         self.one_hot.fit(y_label.reshape(-1, 1))
 
         L = [X_label] * self.n_estimators
         Ly = [y_label] * self.n_estimators
-<<<<<<< HEAD
-=======
         # This variable prevents duplicate instances.
->>>>>>> 34d7b563
         L_added = [np.zeros(X_unlabel.shape[0]).astype(bool)] * self.n_estimators
         e = [0] * self.n_estimators
 
@@ -225,49 +176,6 @@
             for i in range(self.n_estimators):
                 self.base_estimator[i].fit(L[i], Ly[i], **estimator_kwards[i])
 
-<<<<<<< HEAD
-            ##################################
-            # Estos pasos parecen sobrar #####
-            # temp = list()
-            # for i in range(self.n_estimators):
-            #     temp.extend(list(self.base_estimator[i].predict(X_unlabel)))
-            # k = np.unique(np.array(temp), return_counts=True)
-            ##################################
-
-            L_ = list()
-            Ly_ = list()
-            confidence = list()
-            for i, H in enumerate(self.base_estimator):
-                successes = len(H.predict(X_label) == y_label)
-                trials = len(X_label)
-                li, hi = proportion_confint(successes, trials)
-                wi = (li + hi) / 2
-                confidence.append((li, hi, wi))
-
-                L_.append([])
-                Ly_.append([])
-
-            predictions = list(self.__calculate_y(X_unlabel, self.base_estimator))
-            y_predicted = self.__ponderate_y(predictions, confidence)
-
-            for i in range(self.n_estimators):
-                to_add_candidates = predictions[i] == y_predicted
-                to_add = (
-                    np.logical_xor(L_added[i], to_add_candidates) * to_add_candidates
-                )
-                L_added[i] += to_add
-                L_[i] = X_unlabel[to_add, :]
-                Ly_[i] = y_predicted[to_add]
-
-            new_confidences = []
-            e_factor = 0
-            for i, H in enumerate(self.base_estimator):
-                successes = len(H.predict(L[i]) == Ly[i])
-                trials = len(L[i])
-                new_confidences.append(proportion_confint(successes, trials))
-                e_factor += new_confidences[-1][0]
-            e_factor = 1 - e_factor / len(new_confidences)
-=======
             # Majority Vote
             predictions = [H.predict(X_unlabel) for H in self.base_estimator]
             majority_vote = st.mode(np.array(predictions), axis=0)[
@@ -328,9 +236,8 @@
                 for i, H in enumerate(self.base_estimator)
             ]
             e_factor = (
-                1 - sum(map(lambda x: x[0], new_conf_interval)) / self.n_estimators
+                1 - sum(map(lambda l: l[0], new_conf_interval)) / self.n_estimators
             )
->>>>>>> 34d7b563
 
             for i, _ in enumerate(self.base_estimator):
                 if len(L_[i]) > 0:
@@ -356,8 +263,6 @@
 
         return self
 
-<<<<<<< HEAD
-=======
     def __combine_probabilities(self, x):
         # TODO: Vectorize
         groups = dict(zip(self.classes_, [list() for _ in range(len(self.classes_))]))
@@ -377,7 +282,6 @@
             C_G_j.append(cgj)
         return softmax(np.array(C_G_j).reshape(1, -1))[0]
 
->>>>>>> 34d7b563
     def predict_proba(self, X):
         """Predict probability for each possible outcome.
 
@@ -395,29 +299,7 @@
         if "h_" in dir(self):
             if len(X) == 1:
                 X = [X]
-<<<<<<< HEAD
-            for x in X:
-                groups = dict(
-                    zip(self.classes_, [list() for _ in range(len(self.classes_))])
-                )
-                for w, H in zip(self.confidences_, self.h_):
-                    cj = H.predict(x.reshape(1, -1))
-                    if w > 0.5:
-                        groups[cj[0]].append(w)
-                C_G_j = list()
-                for c in self.classes_:
-                    size = len(groups[c])
-                    if size == 0:
-                        cgj = 0.5
-                    else:
-                        cgj = ((size + 0.5) / (size + 1)) * (sum(groups[c]) / size)
-
-                    C_G_j.append(cgj)
-                y_.append(softmax(np.array(C_G_j).reshape(1, -1))[0])
-            return np.array(y_)
-=======
             return np.apply_along_axis(self.__combine_probabilities, 1, X)
->>>>>>> 34d7b563
         else:
             raise NotFittedError("Classifier not fitted")
 
@@ -1413,26 +1295,6 @@
             added = np.zeros(predictions.shape, dtype=bool)
             # First the n (or less) most confidence instances will be selected
             for c in self.ensemble_estimator.classes_:
-<<<<<<< HEAD
-                condition = (class_predicted == c)
-
-                candidates = predictions[condition]
-                candidates_bool = np.zeros(predictions.shape, dtype=bool)
-                candidates_sub_set = candidates_bool[condition]
-
-                instances_index_selected = candidates.argsort()[-self.min_instances_for_class:]
-
-                candidates_sub_set[instances_index_selected] = True
-                candidates_bool[condition] += candidates_sub_set
-
-                added[candidates_bool] = True
-
-            # Bajo esta interpretación se garantiza que al menos existen n elemento de cada clase por iteración
-            # Pero si se añaden ya en el proceso de proporción no se duplica.
-            to_label = choice_with_proportion(predictions, class_predicted, prior)
-            added[to_label] = True
-
-=======
                 condition = class_predicted == c
 
                 candidates = predictions[condition]
@@ -1457,7 +1319,6 @@
             )
             added[to_label] = True
 
->>>>>>> 34d7b563
             index = permutation[0:self.poolsize][added]
             X_label = np.append(X_label, X_unlabel[index], axis=0)
             pseudoy = class_predicted[added]
@@ -1519,16 +1380,12 @@
             y = self.label_encoder_.transform(y)
         except ValueError:
             if "le_dict_" not in dir(self):
-<<<<<<< HEAD
-                self.le_dict_ = dict(zip(self.label_encoder_.classes_, self.label_encoder_.transform(self.label_encoder_.classes_)))
-=======
                 self.le_dict_ = dict(
                     zip(
                         self.label_encoder_.classes_,
                         self.label_encoder_.transform(self.label_encoder_.classes_),
                     )
                 )
->>>>>>> 34d7b563
             y = np.array(list(map(lambda x: self.le_dict_.get(x, -1), y)))
 
         return self.ensemble_estimator.score(X, y, sample_weight)
