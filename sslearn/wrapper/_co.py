--- conflicted
+++ resolved
@@ -11,13 +11,9 @@
 from abc import ABC, abstractmethod
 from sklearn.base import MetaEstimatorMixin
 from sklearn.feature_selection import mutual_info_classif
-<<<<<<< HEAD
 from ..utils import calculate_prior_probability
 import sys
 
-=======
-from sslearn.utils import calculate_prior_probability
->>>>>>> 33500335
 
 class _BaseCoTraining(ABC, ClassifierMixin, MetaEstimatorMixin):
 
@@ -986,4 +982,5 @@
         self.classes_ = self.h_[0].classes_
         self.columns_ = [list(range(X.shape[1]))]*self.n_estimators
 
-        return self+        return self
+        