--- conflicted
+++ resolved
@@ -3,8 +3,4 @@
 from ._edit_co import DeTriTraining
 
 __all__ = ['SelfTraining', 'CoTrainingByCommittee', 'Rasco', 'RelRasco', 'TriTraining',
-<<<<<<< HEAD
-           "CoTraining", "DeTriTraining", "DemocraticCoLearning", "Setred", "RotRelRasco"]
-=======
-           "CoTraining", "DeTriTraining", "DemocraticCoLearning", "Setred", "RotRelRasco", "CoForest"]
->>>>>>> 275fdda2
+           "CoTraining", "DeTriTraining", "DemocraticCoLearning", "Setred", "RotRelRasco", "CoForest"]