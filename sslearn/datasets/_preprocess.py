--- conflicted
+++ resolved
@@ -1,13 +1,23 @@
 import numpy as np
 
-<<<<<<< HEAD
-=======
-def secure_dataset(X, y):
-    return X, y
->>>>>>> 6ed65b8a
 
 def secure_dataset(X, y):
-    if np.issubdtype(y, np.number):
-        y = y + 2
+    """Securize de dataset for semi-supervised learning ensuring that not exists `-1` as valid class.
 
-    return X, y+    Parameters
+    ----------
+    X : Array-like
+        Ignored
+    y : Array-like
+        Target array.
+
+    Returns
+    -------
+    X, y: array_like
+        Dataset securized.
+    """
+    return X, y
+    # if np.issubdtype(y.dtype, np.number):
+    #     y = y + 2
+
+    # return X, y