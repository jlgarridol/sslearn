import pandas as pd
<<<<<<< HEAD
import numpy as np
=======
import warnings

from arff2pandas import a2p
>>>>>>> 6ed65b8a
from ._preprocess import secure_dataset

__data_keel_types = {
    "integer", np.dtype('int'),
    "real", np.dtype("double"),
    "numeric", np.dtype("double"),
    "string", np.dtype("|S"),
}

<<<<<<< HEAD

def read_keel(path, format="pandas", secure=True, unlabel=True, **kwards):
    """Read .dat file from Knowledge Extraction based on Evolutionary Learning (KEEL)
    Parameters
    ----------
    path : string
        File path
    format : str, optional
        The kind of data structure to load the file, may be `pandas` for DataFrame or `numpy` for array , by default "pandas"
    secure : bool, optional
        If `secure` is True then if exists a -1 value in target classes the target values will be increased in two values., by default True
    unlabel : bool, optional
        If `unlabel` is True then the class "unlabel" will be change to -1, by default True

    Returns
    -------
    {pandas Dataframe|numpy array}
        Dataset loaded
    """
    if format not in ["pandas", "numpy"]:
        raise AttributeError("Formats allowed are `pandas` or `numpy`")
    types_ = []
    columns_ = []
=======
keel_type_cheat = {
    "string": "string",
    "integer": "int",
    "real": "float",
    "numeric": "double"
}


def read_keel(path, format="pandas", secure=True, target_col=None, encoding="utf-8", **kwards):
    """Read a .dat file from KEEL (http://www.keel.es/)

    Parameters
    ----------
    path : str
        File path
    format : str, optional
        Object that will contain the data, it can be `numpy` or `pandas`, by default "pandas"
    secure : bool, optional
        Securize de dataset for semi-supervised learning ensuring that not exists `-1` as valid class, by default True
    target_col : {str, int, None}, optional
        Column name or index to select class column, if None use the default value stored in the file, by default None
    encoding: str, optional
        Encoding of file, by default "utf-8"

    Returns
    -------
    X, y: array_like
        Dataset loaded.
    """
    if format not in ["pandas", "numpy"]:
        raise AttributeError("Formats allowed are `pandas` or `numpy`")

    attributes = []
    types = []
>>>>>>> 6ed65b8a
    with open(path, "r") as file:
        lines = file.readlines()
        counter = 1
        for line in lines:
            counter += 1
<<<<<<< HEAD
            if "@attribute" in _:
                splitted = _.split(" ")
                columns_.append(splitted[1])
                type_ = splitted[2]
                if type_[0] == "{":
                    type_ = "string"
            if "@data" in _:
=======
            if "@attribute" in line:
                parts = line.split(" ")
                name_ = parts[1]
                type_ = parts[2]
                if type_[0] == "{":
                    type_ = "string"
                attributes.append(name_)
                types.append(keel_type_cheat[type_])
            elif "@outputs" in line:
                target = line.split(" ")[1].strip('\n')
            elif "@data" in line:
>>>>>>> 6ed65b8a
                break
    data = pd.read_csv(path, skiprows=counter, header=None, **kwards)
    if len(data.columns) != len(attributes):
        warnings.warn(f"The dataset's have {len(data.columns)} columns but file declares {len(attributes)}.", RuntimeWarning)
        X = data
        y = None
    else:
        data.columns = attributes
        data = data.astype(dict(zip(attributes, types)))
        for att, tp in zip(attributes, types):
            if tp == "string":
                data[att] = data[att].str.strip()

<<<<<<< HEAD
    X = data.loc[:, data.columns != data.columns[target_col]]
    X.columns = []

    y = data.loc[:, target_col]

    if secure:
        X, y = secure_dataset(X, y)
    if unlabel:
        y[y == "unlabel"] = -1
    if format == "numpy":
        X = X.to_numpy()
        y = y.to_numpy()
=======
        if target_col is None:
            target_col = target
        elif isinstance(target_col, int):
            target_col = data.columns[target_col]

        att_columns = attributes.copy()
        att_columns.remove(target_col)

        X = data[att_columns]
        y = data[target_col]

        if secure:
            X, y = secure_dataset(X, y)
        y[y == "unlabeled"] = y.dtype.type(-1)

        if format == "numpy":
            X = X.to_numpy()
            y = y.to_numpy()
            if y.dtype == object:
                y = y.astype("str")
>>>>>>> 6ed65b8a
    return X, y


def read_csv(path, format="pandas", secure=True, target_col=-1, **kwards):
<<<<<<< HEAD
    """Read .csv file.
    Parameters
    ----------
    path : string
        File path
    format : str, optional
        The kind of data structure to load the file, may be `pandas` for DataFrame or `numpy` for array , by default "pandas"
    secure : bool, optional
        If `secure` is True then if exists a -1 value in target classes the target values will be increased in two values., by default True
    target_col : int, optional
        Select the column to mark as target. If is -1 then the last column will be selected. , by default -1

    Returns
    -------
    {pandas Dataframe|numpy array}
        Dataset loaded
=======
    """Read a .csv file

    Parameters
    ----------
    path : str
        File path
    format : str, optional
        Object that will contain the data, it can be `numpy` or `pandas`, by default "pandas"
    secure : bool, optional
        Securize de dataset for semi-supervised learning ensuring that not exists `-1` as valid class, by default True
    target_col : {str, int, None}, optional
        Column name or index to select class column, if None use the default value stored in the file, by default None

    Returns
    -------
    X, y: array_like
        Dataset loaded.
>>>>>>> 6ed65b8a
    """
    if format not in ["pandas", "numpy"]:
        raise AttributeError("Formats allowed are `pandas` or `numpy`")
    data = pd.read_csv(path, **kwards)

    if target_col is None:
        raise AttributeError("`read_csv` do not allow a `None` value for `target_col`, use `integer` or `string` instead.")
    elif isinstance(target_col, str):
        target_col = data.columns.index(target_col)

    X = data.loc[:, data.columns != data.columns[target_col]]
    y = data.loc[:, target_col]

    if secure:
        X, y = secure_dataset(X, y, target_column=target_col)
    if format == "numpy":
        X = X.to_numpy()
        y = y.to_numpy()
    return X, y


<<<<<<< HEAD
def read_arff(path, format="pandas", secure=True, target_col=-1):
    """Read .arff file from WEKA. It requires `arff2pandas`
    Parameters
    ----------
    path : string
        File path
    format : str, optional
        The kind of data structure to load the file, may be `pandas` for DataFrame or `numpy` for array , by default "pandas"
    secure : bool, optional
        If `secure` is True then if exists a -1 value in target classes the target values will be increased in two values., by default True
    target_col : int, optional
        Select the column to mark as target. If is -1 then the last column will be selected. , by default -1

    Returns
    -------
    {pandas Dataframe|numpy array}
        Dataset loaded
    """
    from arff2pandas import a2p

=======
def read_arff(path, format="pandas", secure=True, target_col="default"):
>>>>>>> 6ed65b8a
    if format not in ["pandas", "numpy"]:
        raise AttributeError("Formats allowed are `pandas` or `numpy`")

    with open(path, "r") as file:
        data = a2p.load(file)

    X = data.loc[:, data.columns != data.columns[target_col]]
    y = data.loc[:, target_col]

    if secure:
        X, y = secure_dataset(X, y, target_column=target_col)
    if format == "numpy":
        X = X.to_numpy()
        y = y.to_numpy()
    return X, y<|MERGE_RESOLUTION|>--- conflicted
+++ resolved
@@ -1,45 +1,7 @@
 import pandas as pd
-<<<<<<< HEAD
-import numpy as np
-=======
 import warnings
-
-from arff2pandas import a2p
->>>>>>> 6ed65b8a
 from ._preprocess import secure_dataset
 
-__data_keel_types = {
-    "integer", np.dtype('int'),
-    "real", np.dtype("double"),
-    "numeric", np.dtype("double"),
-    "string", np.dtype("|S"),
-}
-
-<<<<<<< HEAD
-
-def read_keel(path, format="pandas", secure=True, unlabel=True, **kwards):
-    """Read .dat file from Knowledge Extraction based on Evolutionary Learning (KEEL)
-    Parameters
-    ----------
-    path : string
-        File path
-    format : str, optional
-        The kind of data structure to load the file, may be `pandas` for DataFrame or `numpy` for array , by default "pandas"
-    secure : bool, optional
-        If `secure` is True then if exists a -1 value in target classes the target values will be increased in two values., by default True
-    unlabel : bool, optional
-        If `unlabel` is True then the class "unlabel" will be change to -1, by default True
-
-    Returns
-    -------
-    {pandas Dataframe|numpy array}
-        Dataset loaded
-    """
-    if format not in ["pandas", "numpy"]:
-        raise AttributeError("Formats allowed are `pandas` or `numpy`")
-    types_ = []
-    columns_ = []
-=======
 keel_type_cheat = {
     "string": "string",
     "integer": "int",
@@ -74,21 +36,12 @@
 
     attributes = []
     types = []
->>>>>>> 6ed65b8a
+    target = None
     with open(path, "r") as file:
         lines = file.readlines()
         counter = 1
         for line in lines:
             counter += 1
-<<<<<<< HEAD
-            if "@attribute" in _:
-                splitted = _.split(" ")
-                columns_.append(splitted[1])
-                type_ = splitted[2]
-                if type_[0] == "{":
-                    type_ = "string"
-            if "@data" in _:
-=======
             if "@attribute" in line:
                 parts = line.split(" ")
                 name_ = parts[1]
@@ -100,8 +53,9 @@
             elif "@outputs" in line:
                 target = line.split(" ")[1].strip('\n')
             elif "@data" in line:
->>>>>>> 6ed65b8a
                 break
+    if target is None:
+        target = attributes[-1]
     data = pd.read_csv(path, skiprows=counter, header=None, **kwards)
     if len(data.columns) != len(attributes):
         warnings.warn(f"The dataset's have {len(data.columns)} columns but file declares {len(attributes)}.", RuntimeWarning)
@@ -113,21 +67,6 @@
         for att, tp in zip(attributes, types):
             if tp == "string":
                 data[att] = data[att].str.strip()
-
-<<<<<<< HEAD
-    X = data.loc[:, data.columns != data.columns[target_col]]
-    X.columns = []
-
-    y = data.loc[:, target_col]
-
-    if secure:
-        X, y = secure_dataset(X, y)
-    if unlabel:
-        y[y == "unlabel"] = -1
-    if format == "numpy":
-        X = X.to_numpy()
-        y = y.to_numpy()
-=======
         if target_col is None:
             target_col = target
         elif isinstance(target_col, int):
@@ -139,38 +78,19 @@
         X = data[att_columns]
         y = data[target_col]
 
+        y[y == "unlabeled"] = y.dtype.type(-1)
         if secure:
             X, y = secure_dataset(X, y)
-        y[y == "unlabeled"] = y.dtype.type(-1)
 
-        if format == "numpy":
-            X = X.to_numpy()
-            y = y.to_numpy()
-            if y.dtype == object:
-                y = y.astype("str")
->>>>>>> 6ed65b8a
+    if format == "numpy":
+        X = X.to_numpy()
+        y = y.to_numpy()
+        if y.dtype == object:
+            y = y.astype("str")
     return X, y
 
 
 def read_csv(path, format="pandas", secure=True, target_col=-1, **kwards):
-<<<<<<< HEAD
-    """Read .csv file.
-    Parameters
-    ----------
-    path : string
-        File path
-    format : str, optional
-        The kind of data structure to load the file, may be `pandas` for DataFrame or `numpy` for array , by default "pandas"
-    secure : bool, optional
-        If `secure` is True then if exists a -1 value in target classes the target values will be increased in two values., by default True
-    target_col : int, optional
-        Select the column to mark as target. If is -1 then the last column will be selected. , by default -1
-
-    Returns
-    -------
-    {pandas Dataframe|numpy array}
-        Dataset loaded
-=======
     """Read a .csv file
 
     Parameters
@@ -188,7 +108,6 @@
     -------
     X, y: array_like
         Dataset loaded.
->>>>>>> 6ed65b8a
     """
     if format not in ["pandas", "numpy"]:
         raise AttributeError("Formats allowed are `pandas` or `numpy`")
@@ -210,7 +129,6 @@
     return X, y
 
 
-<<<<<<< HEAD
 def read_arff(path, format="pandas", secure=True, target_col=-1):
     """Read .arff file from WEKA. It requires `arff2pandas`
     Parameters
@@ -226,14 +144,11 @@
 
     Returns
     -------
-    {pandas Dataframe|numpy array}
-        Dataset loaded
+    X, y: array_like
+        Dataset loaded.
     """
     from arff2pandas import a2p
 
-=======
-def read_arff(path, format="pandas", secure=True, target_col="default"):
->>>>>>> 6ed65b8a
     if format not in ["pandas", "numpy"]:
         raise AttributeError("Formats allowed are `pandas` or `numpy`")
 
