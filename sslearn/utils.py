--- conflicted
+++ resolved
@@ -1,22 +1,15 @@
 import numpy as np
 import os
 
-<<<<<<< HEAD
-=======
 from statsmodels.stats.proportion import proportion_confint
 import scipy.stats as st
 
->>>>>>> 34d7b563
 
 def safe_division(dividend, divisor, epsilon):
     if divisor == 0:
         return dividend / epsilon
     return dividend / divisor
 
-<<<<<<< HEAD
-
-def choice_with_proportion(predictions, class_predicted, proportion):
-=======
 def confidence_interval(X, hyp, y=None, mode="bernoulli", alpha=.95):
         data = hyp.predict(X)
         data_proba = np.max(hyp.predict_proba(X), axis=1)
@@ -37,17 +30,12 @@
         return li, hi
 
 def choice_with_proportion(predictions, class_predicted, proportion, extra=0):
->>>>>>> 34d7b563
     n = len(predictions)
     for_each_class = {c: int(n * j) for c, j in proportion.items()}
     indices = np.zeros(0)
     for c in proportion:
         instances = class_predicted == c
-<<<<<<< HEAD
-        to_add = np.argsort(predictions)[instances][::-1][0:for_each_class[c]]
-=======
         to_add = np.argsort(predictions)[instances][::-1][0:for_each_class[c] + extra]
->>>>>>> 34d7b563
         indices = np.concatenate((indices, to_add))
 
     return indices.astype(int)
